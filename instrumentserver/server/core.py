--- conflicted
+++ resolved
@@ -439,7 +439,7 @@
     #: Arguments: full function location as string, arguments, kw arguments, return value
     funcCalled = QtCore.Signal(str, object, object, object)
 
-    def __init__(self, parent=None, port=5555, allowUserShutdown=False):  # , publisher_port=5554):
+    def __init__(self, parent=None, port=5555, allowUserShutdown=False, publisher_port=5554):
         super().__init__(parent)
 
         self.SAFEWORD = ''.join(random.choices([chr(i) for i in range(65, 91)], k=16))
@@ -447,15 +447,11 @@
         self.port = port
         self.station = Station()
         self.allowUserShutdown = allowUserShutdown
-        # self.publisher_port = publisher_port
-
-<<<<<<< Updated upstream
-=======
+
         self.publisher_port = publisher_port
 
         self.publisher_socket = None
 
->>>>>>> Stashed changes
         self.parameterSet.connect(
             lambda n, v: logger.info(f"Parameter '{n}' set to: {str(v)}")
         )
@@ -480,9 +476,6 @@
         socket = context.socket(zmq.REP)
         socket.bind(addr)
 
-<<<<<<< HEAD
-<<<<<<< Updated upstream
-=======
         # creating and binding publishing socket
         publisher_addr = f"tcp://*:{self.publisher_port}"
         logger.info(f"Starting publishing server at {addr}")
@@ -490,14 +483,6 @@
         publisher_socket.bind(publisher_addr)
 
 
->>>>>>> Stashed changes
-=======
-        #creating and binding publishing socket
-        # publisher_addr = f"tcp://*:{self.publisher_port}"
-        # publisher_socket = context.socket(zmq.PUB)
-        # publisher_socket.bind(publisher_addr)
-
->>>>>>> f8940754
         self.serverRunning = True
         self.serverStarted.emit(addr)
 
@@ -562,20 +547,10 @@
 
             self.publishChange(publisher_socket, pub_type)
             send(socket, response_to_client)
-<<<<<<< HEAD
-<<<<<<< Updated upstream
-=======
-
->>>>>>> Stashed changes
-=======
-
-            # print("sending message")
-            # publisher_socket.send_string("Anyone copy?")
-
->>>>>>> f8940754
+
             self.messageReceived.emit(str(message), response_log)
 
-        # publisher_socket.close()
+        publisher_socket.close()
         socket.close()
         self.finished.emit()
         return True
@@ -586,7 +561,8 @@
         This is the interpreter function that the server will call to translate the
         dictionary received from the proxy to instrument calls.
 
-        :returns: the results returned from performing the operation and the type of operation
+        :param instruction: The instruction object.
+        :returns: the results returned from performing the operation.
         """
         args = []
         kwargs = {}
